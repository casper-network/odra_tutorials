# Recoverable Wallet contract with Odra

## Introduction

This tutorial shows how to create a smart contract that acts as a personal wallet with some additional fetaures on top. This concept is known as account abstraction. The idea is to delegate all the funds to a smart contract and interact with the smart contract as a user would normally intercat with a wallet, but the smart contract introduces some extra features. It might be social recoery using trusted addresses to recover the account in case you lost it, daily transaction limits, allowist for transfers exceding a given amount of tokens etc. To read more about it check this link: (here paste a link to some articale explaining it) (you can even add more link here to some etherum standatds etc.)

In this example we implement the social recovery feature. Where user can set a list of trusted addresses (`recovery_guardians`) that in case of a lost key to this wallet, can recover the funds and transfer them to a new account.

**1. Core Functionalities:**

- **Secure Token Storage:** The contract acts as a digital vault for your CSPR tokens. Deposit and manage your balance safely.
- **Fund Transfers:** Transfer your tokens to other accounts, ensuring sufficient balance for successful transactions.
- **Multi-Guardian Recovery:** Protect your assets from permanent loss! Appoint trusted guardians who can collaboratively recover funds if you lose access.

## Building Your Secure CSPR Wallet: A Step-by-Step Guide

This comprehensive guide walks you through creating a secure CSPR wallet smart contract using the Odra development framework. By following these steps, you'll gain a solid understanding of the contract's functionalities and how to leverage them for safekeeping your digital assets.

### 1. Project Setup and Dependencies

Let's begin by setting up the project environment.
Initalize new blank template of Odra project:

```bash
cargo odra new --name recoverable_wallet -t blank
```

Open _recoverable/src/lib.rs_ in your editor

Now include the necessary dependencies for your `Wallet` contract

```rust
use odra::casper_types::U512;
use odra::prelude::*;
use odra::Address;
use odra::Mapping;
use odra::Var;
```

**Explanation of Dependencies:**

<<<<<<< HEAD
- `odra::casper_types::U512`: This dependency provides the `U512` data type, allowing us to represent large unsigned integers, perfect for handling CSPR token amounts.
- `odra::prelude::*`: This imports essential functionalities frequently used in Odra development, including functions for interacting with the environment and basic data structures.
- `odra::Address`: This defines the `Address` type, representing account addresses on the Casper blockchain where CSPR tokens can be stored and transferred.
- `odra::Mapping`: This provides the `Mapping` data structure, enabling us to efficiently store key-value pairs within the contract. In our case, it will be used to manage recovery guardian information.
- `odra::OdraError`: This dependency allows defining custom error types for the contract.
- `odra::Var`: This provides the `Var` type, representing variables that can be persistently stored within the contract's memory.
=======
* `odra::casper_types::U512`: This dependency provides the `U512` data type, allowing us to represent large unsigned integers, perfect for handling CSPR token amounts.
* `odra::prelude::*`: This imports essential functionalities frequently used in Odra development, including functions for interacting with the environment and basic data structures.
* `odra::Address`: This defines the `Address` type, representing account addresses on the Casper blockchain where CSPR tokens can be stored and transferred.
* `odra::Mapping`: This provides the `Mapping` data structure, enabling us to efficiently store key-value pairs within the contract. In our case, it will be used to manage recovery guardian information.
* `odra::Var`: This provides the `Var` type, representing variables that can be persistently stored within the contract's memory.
>>>>>>> ba054d4e

### 2. Defining Contract Errors

The `Error` enum in the code snippet outlines potential errors that might occur during contract interactions. These errors provide informative messages to users, helping them understand issues like insufficient balance or unauthorized actions.

```rust
<<<<<<< HEAD
#[derive(OdraError)]
// Errors that may occur during the contract execution.
=======
#[odra::odra_error]
/// Errors that may occur during the contract execution.
>>>>>>> ba054d4e
pub enum Error {
    // Insufficient balance for the requested transfer
    InsufficientBalance = 1,
    // Caller is not the owner of the wallet
    NotAnOwner = 2,
    // Guardian has already participated in a recovery attempt
    GuardianAlreadyRecovered = 3,
    // Caller is not a registered recovery guardian
    NotAGuradian = 4,
    // Provided recovery address doesn't match the previously set one
    RecoveryAddressMismatch = 5,
    // Recovery threshold percentage is outside the valid range (50-100)
    InvalidThreshold = 6,
}
```

### 3. The `Wallet` Smart Contract

Now, let's delve into the core structure of the `Wallet` contract:

```rust
#[odra::module]
pub struct Wallet {
    // Address of the account's owner
    owner: Var<Address>,
    // Mapping of recovery guardian addresses to their participation status (voted/not voted)
    recovery_guardians: Mapping<Address, bool>,
    // Number of recovery votes received
    recover_votes: Var<u8>,
    // Minimum number of votes required to recover
    recovery_threshold: Var<u8>,
    // Address to which funds will be transferred upon successful recovery
    recovery_address: Var<Address>,
}
```

This section defines the contract's state variables using the `Var` type from `odra::Var`. These variables hold crucial information for the contract's operation:

- `owner`: Stores the address of the account that owns the wallet.
- `recovery_guardians`: A mapping that associates recovery guardian addresses with a boolean value indicating their voting participation (voted or not voted) during a recovery attempt.
- `recover_votes`: Tracks the current number of votes received towards recovery.
- `recovery_threshold`: Defines the minimum number of guardian votes required for a successful recovery.
- `recovery_address`: Holds the address where funds will be transferred upon a successful recovery.

### 4. Contract Initialization (`init` Function)

The `init` function acts as a contructor for our smart contract. We call it only once upon initialization.

```rust
pub fn init(&mut self, recovery_guardians: Vec<Address>, recovery_threshold: Option<u8>) {
	self.owner.set(self.env().caller());
	match recovery_threshold {
    None => self
			.recovery_threshold
			.set(recovery_guardians.len() as u8 * 70 / 100),
		Some(threshold) => {
			self.assert_valid_threshold(threshold);
			self.recovery_threshold
				.set(recovery_guardians.len() as u8 * threshold / 100);
    }
	}
	self.recover_votes.set(0);
		for guardian in recovery_guardians {
			self.recovery_guardians.set(&guardian, false);
  }
}
```

**Explanation:**

- This function takes two arguments:
  - `recovery_guardians`: A vector containing the addresses of the chosen recovery guardians.
  - `recovery_threshold` (optional): An optional value specifying the minimum number of guardian votes required for recovery (as a percentage). If not provided, it defaults to 70%.
- The function first sets the `owner` variable to the address of the account calling the `init` function, which becomes the initial owner of the wallet.
- It then checks the provided `recovery_threshold`:
  - If no threshold is provided, it calculates a default value as 70% of the total number of recovery guardians.
  - If a threshold is provided, it ensures it falls within the valid range (50-100%) using the `assert_valid_threshold` function (explained later). Then, it calculates the threshold based on the provided percentage of the total guardians.
- The initial `recover_votes` are set to 0, indicating no recovery votes received yet.
- Finally, the function iterates over the `recovery_guardians` vector and sets their corresponding entries in the `recovery_guardians` mapping to `false`, signifying they haven't participated in any recovery attempts yet.

### **5. Transactions:**

The following functions represent functionalities users can interact with:

```rust
#[odra(payable)]
pub fn deposit(&mut self) {}

// Transfers funds to the specified address.
// Reverts if the caller is not the owner or the balance is insufficient.
#[odra(payable)]
pub fn transfer_to(&mut self, to: Address, amount: U512) {
	self.assert_owner();
	if amount > self.balance() {
		self.env().revert(Error::InsufficientBalance)
	}
	self.env().transfer_tokens(&to, &amount);
}

// Initiates a recovery process by a guardian.
// Reverts if the caller is not a registered guardian, has already participated in a recovery attempt,
// or the provided recovery address doesn't match the previously set one (if any).
// Increments the vote count. If the threshold is reached, transfers funds to the recovery address.
pub fn recover_to(&mut self, recovery_address: Address) {
	self.assert_recovery_guardian();
	self.assert_or_set_recovery_address(recovery_address);
	self.recover_votes.add(1);
	if self.recover_votes.get_or_default() >= self.recovery_threshold.get_or_default() {
		self.env()
			.transfer_tokens(&self.recovery_address.get().unwrap(), &self.balance());
		}
}
```

**Explanation:**

- `deposit`: This function allows users to deposit CSPR tokens into their wallet. You'll need to fill in the implementation details based on your specific needs (e.g., handling received tokens).

- `transfer_to`: This function enables users to transfer CSPR tokens from their wallet to another specified address. However, it ensures that only the wallet owner can initiate this action and verifies sufficient funds are available to avoid failures. Any unsuccessful transfers due to insufficient balance will result in an `Error::InsufficientBalance` being reverted back to the user.

- `recover_to`: This function allows authorized recovery guardians to initiate a recovery process. It performs several checks:
  - Ensures the caller is a registered recovery guardian using `assert_recovery_guardian`.
  
  - Verifies if the provided recovery address matches the previously set one using `assert_or_set_recovery_address`. This ensures consistency in the recovery destination.
  
  - Increments the `recover_votes` counter to track the number of guardians who have participated in the current recovery attempt.
  
  - If the number of received votes reaches or exceeds the defined recovery threshold (checked using `get_or_default` for both variables), it transfers the entire wallet balance to the recovery address stored in `recovery_address`.
  

### **6. Queries:**

The following function `balance` allows users to retrieve information from the contract:

```rust
/// Returns the current contract balance (including potentially direct CSPR deposits).
pub fn balance(&self) -> U512 {
	self.env().self_balance()
}
```

**Explanation:**

- `balance`: This function provides users with the current CSPR balance held within the wallet contract. It utilizes the `self.env().self_balance()` Odra-provided function to access the contract's own balance information.

### **7. Internal Functions:**

These functions are internal helper functions used by other parts of the contract and not directly accessible by users:

```rust
// Ensures the caller of the function is the current owner of the wallet.
// Reverts with `NotAnOwner` error if the caller is not the owner.
fn assert_owner(&self) {
	if self.env().caller() != self.owner.get().unwrap() {
		self.env().revert(Error::NotAnOwner)
	}
}

// Checks if the provided recovery address matches the existing one.
// If no recovery address is set, it sets the provided address.
// Reverts with `RecoveryAddressMismatch` error if the addresses don't match (and one is already set).
fn assert_or_set_recovery_address(&mut self, recovery_address: Address) {
	match self.recovery_address.get() {
		Some(r_address) => {
			if r_address != recovery_address {
				self.env().revert(Error::RecoveryAddressMismatch)
			}
		}
		None => self.recovery_address.set(recovery_address),
	}
}

// Verifies if the caller is a registered recovery guardian for the wallet.
// Also checks if the guardian has already participated in a recovery attempt (voted).
// Reverts with appropriate errors (`NotAGuradian` or `GuardianAlreadyRecovered`) based on the check results.
fn assert_recovery_guardian(&mut self) {
	let caller = &self.env().caller();
	match self.recovery_guardians.get(caller) {
		Some(vote) => {
			if vote {
				self.env().revert(Error::GuardianAlreadyRecovered);
			} else {
				self.recovery_guardians.set(caller, true);
			}
		}
		None => self.env().revert(Error::NotAGuradian),
	}
}

// Ensures the provided recovery threshold value is within the valid range (50-100%).
// Reverts with `InvalidThreshold` error if the threshold is outside the allowed range.
fn assert_valid_threshold(&self, threshold: u8) {
	if threshold < 50 || threshold > 100 {
		self.env().revert(Error::InvalidThreshold)
	}
}
```

**Explanation:**

- `assert_owner`: This function ensures that the caller of any function requiring owner privileges is indeed the current owner of the wallet. If the caller is not the owner, the function reverts with a `NotAnOwner` error. This check is critical to maintaining the security and integrity of the wallet by ensuring that only the designated owner can perform certain sensitive operations, such as transferring funds.
- `assert_or_set_recovery_address`: This function checks if the provided recovery address matches the one already set in the contract. If no recovery address is set, it sets the provided address as the recovery address. If the addresses do not match, and a recovery address is already set, it reverts with a `RecoveryAddressMismatch` error. This function is essential to prevent unauthorized changes to the recovery address, ensuring that the recovery process remains consistent and secure.
- `assert_recovery_guardian`: This function verifies if the caller is a registered recovery guardian for the wallet and checks if they have already participated in the recovery process. If the caller is not a registered guardian, it reverts with a `NotAGuradian` error. If the guardian has already participated (voted), it reverts with a `GuardianAlreadyRecovered` error. If the caller passes these checks, their participation in the recovery process is recorded. This mechanism ensures that only authorized guardians can initiate or participate in the recovery process, and it prevents duplicate voting, maintaining the integrity of the recovery process.
- `assert_valid_threshold`: This function ensures that the provided recovery threshold value is within the valid range of 50-100%. If the threshold is outside this range, it reverts with an `InvalidThreshold` error. This check is crucial to ensure that the recovery threshold is set to a sensible value, maintaining the balance between security and recoverability. The threshold determines the percentage of recovery guardians required to approve the recovery process, ensuring a fair and secure recovery mechanism.

### **8. Unit Tests:**

Now that the smart contract itself is complete you can write tests to ensure the functions work as they are expected to.

First, open a new module `tests`, annotated with Rust's `#[cfg(test)]` attribute, and import the required dependencies:

```rust
#[cfg(test)]
mod tests {
  use odra::prelude::*;
  use odra::host::{HostEnv, HostRef, Deployer};
	use super::{Error, WalletHostRef, WalletInitArgs};
  use odra::Address;
	use odra::casper_types::U512;
}
```

**Explanation:**

* `use odra::prelude::*` Imports essential functionalities frequently used in Odra development, including functions for interacting with the environment and basic data structures.
* ` use odra::host::{HostEnv, HostRef, Deployer}`
  * `HostEnv` is a struct that provides methods for interacting with the underlying host context and managing the execution of contracts.
  * `HostRef` is a trait implemented by `WalletHostRef` which references a deployed contract instance within the host environment, used to call methods on the contract during tests.
  * `Deployer`: Used to deploy instances of contracts within the host environment.
* `use super::{Error, WalletHostRef, WalletInitArgs}`
  * `Error` is the enum of user errors created in the smart contract.
  * `WalletHostRef` is a reference to the contract that we can use to interact with it and implements the `HostRef` trait.
  * `WalletInitArgs` is a struct that consists of the initialization arguments for the contract, in this case  `pub recovery_guardians: Vec<Address>` and `pub recovery_threshold: Option<u8>`.
* `use odra::Address` is a data structure used to store Casper account addresses.
* `use odra::casper_types::U512` imports the `U512` type from the Casper-specific types provided by the Odra framework. `U512` is a large unsigned integer type used for handling large values, such as token balances, within the contract.

Create the functions:

```rust
fn get_accounts(env: &HostEnv) -> Accounts {
	Accounts {
		alice: env.get_account(0),
		bob: env.get_account(1),
		carol: env.get_account(2),
		dan: env.get_account(3),
		elon: env.get_account(4),
	}
}

fn setup(env: &HostEnv) -> (WalletHostRef, Accounts) {
	let acc = get_accounts(env);
	env.set_caller(env.get_account(0));
	(
		WalletHostRef::deploy(
			&env,
			WalletInitArgs {
				recovery_guardians: vec![acc.bob, acc.carol, acc.dan],
				recovery_threshold: None, // 70% by default
			},
		),
		acc,
	)
}
```

**Explanation:**

- `fn get_accounts(env: &HostEnv) -> Accounts`:
  - This function retrieves a set of predefined accounts from the test environment.
  - It returns an `Accounts` struct containing five accounts: `alice`, `bob`, `carol`, `dan`, and `elon`, which are used throughout the tests.
- `fn setup(env: &HostEnv) -> (WalletHostRef, Accounts)`:
  - This function initializes the test environment and deploys the `Wallet` contract.
  - It sets the caller to the first account (typically the owner of the wallet).
  - The function deploys the wallet with `bob`, `carol`, and `dan` as recovery guardians and uses the default recovery threshold (70%).
  - It returns a reference to the deployed wallet and the accounts struct for use in tests.

Now the tests can be written. These functions are used to test the functionality of the smart contract by simulating different scenarios and verifying the expected outcomes.

Create the functions:

* `#[test] fn transfer_not_an_owner()`:

  - This test ensures that a non-owner cannot transfer funds from the wallet.

  - `bob` attempts to transfer funds but receives a `NotAnOwner` error, confirming that only the owner can initiate transfers.

```rust
#[test]
fn transfer_not_an_owner() {
	let test_env: HostEnv = odra_test::env();
	let (mut wallet, acc) = setup(&test_env);

	test_env.set_caller(acc.bob);
	assert_eq!(
		wallet.try_transfer_to(acc.bob, U512::one()),
		Err(Error::NotAnOwner.into())
	);
}
```

* `#[test] fn transfer_owner_insuficient_balance()`:
  - This test checks that a transfer fails if the owner does not have enough balance.
  - The owner tries to transfer `U512::one()` (1 token) without any balance, resulting in an `InsufficientBalance` error.

```rust
#[test]
fn transfer_owner_insufficient_balance() {
	let test_env: HostEnv = odra_test::env();
	let (mut wallet, acc) = setup(&test_env);
	assert_eq!(
		wallet.try_transfer_to(acc.bob, U512::one()),
		Err(Error::InsufficientBalance.into())
	);
}
```

* `#[test] fn transfer_owner()`:
  - This test verifies that the owner can successfully transfer funds if there is sufficient balance.
  - The owner deposits 100 tokens, then transfers 1 token to `bob`. The balances are checked to ensure the transfer occurred correctly.

```rust
#[test]
fn transfer_owner() {
	let test_env: HostEnv = odra_test::env();
	let (mut wallet, acc) = setup(&test_env);
	let inital_bob_balance = test_env.balance_of(&acc.bob);
	assert_eq!(wallet.balance(), U512::zero());

	wallet.with_tokens(U512::from(100)).deposit();
	assert_eq!(wallet.balance(), U512::from(100));

	wallet.transfer_to(acc.bob, U512::one());
	assert_eq!(wallet.balance(), U512::from(99));
	assert_eq!(inital_bob_balance + 1, test_env.balance_of(&acc.bob));
}
```

* `#[test] fn recover_by_not_guardian()`:
  - This test ensures that only registered recovery guardians can initiate the recovery process.
  - `elon`, who is not a guardian, tries to initiate recovery and receives a `NotAGuradian` error.

```rust
#[test]
fn recover_by_not_guardian() {
	let test_env: HostEnv = odra_test::env();
	let (mut wallet, acc) = setup(&test_env);

	assert_eq!(
		wallet.try_recover_to(acc.elon),
		Err(Error::NotAGuradian.into())
	);
}
```

* `#[test] fn recover_by_guardian()`:
  - This test confirms that a registered recovery guardian can successfully initiate the recovery process.
  - `bob`, a registered guardian, initiates recovery to `elon` without any errors.

```rust
#[test]
fn recover_by_guardian() {
	let test_env: HostEnv = odra_test::env();
	let (mut wallet, acc) = setup(&test_env);
	test_env.set_caller(acc.bob);
	wallet.recover_to(acc.elon);
}
```

* `#[test] fn recovery_already_attempted_recover()`:
  - This test checks that a guardian cannot participate in the recovery process more than once.
  - `bob` initiates recovery to `elon`, then tries again and receives a `GuardianAlreadyRecovered` error.

```rust
#[test]
fn recovery_already_attempted_recover() {
	let test_env: HostEnv = odra_test::env();
	let (mut wallet, acc) = setup(&test_env);

	// bob wants to recover to elon
	test_env.set_caller(acc.bob);
	wallet.recover_to(acc.elon);

	// bob tries to submit the recovery request again
	test_env.set_caller(acc.bob);
	assert_eq!(
		wallet.try_recover_to(acc.elon),
		Err(Error::GuardianAlreadyRecovered.into())
	);
}
```

* `#[test] fn recovery_address_missmatch()`:
  - This test ensures that the recovery address must remain consistent throughout the process.
  - `bob` initiates recovery to `elon`, and when `carol` tries to recover to a different address (`alice`), a `RecoveryAddressMismatch` error is returned.

```rust
#[test]
fn recovery_address_missmatch() {
	let test_env: HostEnv = odra_test::env();
	let (mut wallet, acc) = setup(&test_env);

	// bob wants to recover to elon
	test_env.set_caller(acc.bob);
	wallet.recover_to(acc.elon);

	// carol wants to recover to alice
	test_env.set_caller(acc.carol);
	assert_eq!(
		wallet.try_recover_to(acc.alice),
		Err(Error::RecoveryAddressMismatch.into())
	);
}
```

* `#[test] fn recover_to()`:
  - This test verifies the complete recovery process.
  - The owner deposits 100 tokens, and `bob` initiates recovery to `elon`. The balance remains until `carol` also initiates recovery to `elon`, meeting the threshold and transferring the funds to `elon`. The balances are checked to ensure the process completes as expected.

```rust
#[test]
fn recover_to() {
	let test_env: HostEnv = odra_test::env();
	let (mut wallet, acc) = setup(&test_env);

  let elon_initial_balance = test_env.balance_of(&acc.elon);
	wallet.with_tokens(U512::from(100)).deposit();

	// bob submits the recovery request
	test_env.set_caller(acc.bob);
	wallet.recover_to(acc.elon);

	// after the first requeset the funds should still be in the wallet
	assert_eq!(test_env.balance_of(&acc.elon), elon_initial_balance);
	assert_eq!(wallet.balance(), U512::from(100));

	// carol submits the same recovery request
	test_env.set_caller(acc.carol);
	wallet.recover_to(acc.elon);

  // after the second request (threshold has been reached) the wallet should be empty
  // and the recovery address should have the funds
	assert_eq!(test_env.balance_of(&acc.elon), elon_initial_balance + 100);
	assert_eq!(wallet.balance(), U512::from(0));
}
```

## Conclusion

In this tutorial, we walked through the development of a recoverable wallet smart contract using Rust and the Odra Framework. We covered various aspects of the contract, including the initialization, transaction functionalities, and the recovery mechanism. Here’s a summary of what was accomplished:

1. **Contract Initialization**:
   - We defined the contract’s state variables, including the owner’s address, recovery guardians, vote count, recovery threshold, and the recovery address.
   - The `init` function was implemented to set up the contract with a list of recovery guardians and an optional recovery threshold, ensuring all necessary checks and defaults are applied.
2. **Transaction Functions**:
   - We created the `deposit` function to allow users to deposit CSPR tokens into the wallet.
   - The `transfer_to` function was implemented to enable the owner to transfer tokens to a specified address, with checks for ownership and sufficient balance.
   - The `recover_to` function was designed to facilitate a recovery process initiated by guardians, involving checks for guardian status, address consistency, and vote counting, ultimately transferring the balance to a designated recovery address if the threshold is met.
3. **Internal Functions**:
   - Several internal helper functions were developed to ensure contract security and proper operation, including `assert_owner`, `assert_or_set_recovery_address`, `assert_recovery_guardian`, and `assert_valid_threshold`.
4. **Testing**:
   - We wrote comprehensive tests to validate the functionality of our smart contract, covering various scenarios such as non-owner transfers, insufficient balances, recovery attempts by non-guardians, and ensuring the integrity of the recovery process.

By following this tutorial, you have gained insight into building a secure and recoverable wallet on the Casper Network, leveraging the Odra Framework. This approach ensures that wallet owners can recover their assets in case of lost access while maintaining security through a guardian-based recovery mechanism. The skills and knowledge acquired here can be applied to develop more complex and robust smart contracts.<|MERGE_RESOLUTION|>--- conflicted
+++ resolved
@@ -39,33 +39,19 @@
 
 **Explanation of Dependencies:**
 
-<<<<<<< HEAD
-- `odra::casper_types::U512`: This dependency provides the `U512` data type, allowing us to represent large unsigned integers, perfect for handling CSPR token amounts.
-- `odra::prelude::*`: This imports essential functionalities frequently used in Odra development, including functions for interacting with the environment and basic data structures.
-- `odra::Address`: This defines the `Address` type, representing account addresses on the Casper blockchain where CSPR tokens can be stored and transferred.
-- `odra::Mapping`: This provides the `Mapping` data structure, enabling us to efficiently store key-value pairs within the contract. In our case, it will be used to manage recovery guardian information.
-- `odra::OdraError`: This dependency allows defining custom error types for the contract.
-- `odra::Var`: This provides the `Var` type, representing variables that can be persistently stored within the contract's memory.
-=======
 * `odra::casper_types::U512`: This dependency provides the `U512` data type, allowing us to represent large unsigned integers, perfect for handling CSPR token amounts.
 * `odra::prelude::*`: This imports essential functionalities frequently used in Odra development, including functions for interacting with the environment and basic data structures.
 * `odra::Address`: This defines the `Address` type, representing account addresses on the Casper blockchain where CSPR tokens can be stored and transferred.
 * `odra::Mapping`: This provides the `Mapping` data structure, enabling us to efficiently store key-value pairs within the contract. In our case, it will be used to manage recovery guardian information.
 * `odra::Var`: This provides the `Var` type, representing variables that can be persistently stored within the contract's memory.
->>>>>>> ba054d4e
 
 ### 2. Defining Contract Errors
 
 The `Error` enum in the code snippet outlines potential errors that might occur during contract interactions. These errors provide informative messages to users, helping them understand issues like insufficient balance or unauthorized actions.
 
 ```rust
-<<<<<<< HEAD
-#[derive(OdraError)]
-// Errors that may occur during the contract execution.
-=======
 #[odra::odra_error]
 /// Errors that may occur during the contract execution.
->>>>>>> ba054d4e
 pub enum Error {
     // Insufficient balance for the requested transfer
     InsufficientBalance = 1,
